--- conflicted
+++ resolved
@@ -303,13 +303,10 @@
 	@# Help: Install Ray and Python data processing library source into existing venv
 	@echo Installing Ray and Python data processing library source to existing venv
 	@source venv/bin/activate;				      	\
-<<<<<<< HEAD
 	pip install pytest;						\
-=======
 	pip install pytest pytest-cov;					\
+	$(MAKE) PIP_TARGET=data-prep-toolkit-ray .defaults.pip-uninstall;	\
 	$(MAKE) PIP_TARGET=data-prep-toolkit .defaults.pip-uninstall;	\
->>>>>>> 3c05055a
-	$(MAKE) PIP_TARGET=data-prep-toolkit-ray .defaults.pip-uninstall;	\
 	$(MAKE) PIP_TARGET=data-prep-toolkit .defaults.pip-uninstall;	\
 	$(MAKE) PYTHON_PROJECT_DIR=$(DPK_PYTHON_LIB_DIR) .defaults.install-src-venv;		\
 	$(MAKE) PYTHON_PROJECT_DIR=$(DPK_RAY_LIB_DIR) .defaults.install-src-venv;		\
@@ -508,45 +505,28 @@
 .PHONY: .defaults.__set-toml-version
 .defaults.__set-toml-version:
 	@# Help: Set the version= field of pyproject.toml 
-<<<<<<< HEAD
 	if [ -e pyproject.toml ]; then					\
 	    cat pyproject.toml | sed -e 				\
 		's/^version[ ]*=.*/version = "'${TOML_VERSION}'"/' 	\
 		> tt.toml;						\
 	    mv tt.toml pyproject.toml;					\
 	fi
-=======
-	@cat pyproject.toml | sed -e \
-		's/^version[ ]*=.*/version = "'${TOML_VERSION}'"/' \
-		> tt.toml
-	@mv tt.toml pyproject.toml
->>>>>>> 3c05055a
 
 # Updates the versions references to our repo source as defined in .make.versions
 .PHONY: .defaults.__update-toml-lib-dep-versions
 .defaults.__update-toml-lib-dep-versions:
 	@# Help: Update pyproject.toml to depend on lib versions defined in .make.versions 
-<<<<<<< HEAD
-	if [ -e pyproject.toml ]; then					\
+	@if [ -e pyproject.toml ]; then					\
 	    cat pyproject.toml | sed 									\
-		-e 's/"data-prep-toolkit-ray\(..\).*",/"data-prep-toolkit-ray\1$(DPK_LIB_VERSION)",/' 	\
-		-e 's/"data-prep-toolkit-spark\(..\).*",/"data-prep-toolkit-spark\1$(DPK_LIB_VERSION)",/' 	\
-		-e 's/"data-prep-toolkit-kfp\(..\).*",/"data-prep-toolkit-kfp\1$(DPK_LIB_KFP_VERSION)",/' 	\
-		-e 's/"data-prep-toolkit\([=><][=><]\).*",/"data-prep-toolkit\1$(DPK_LIB_VERSION)",/' 		\
-		> tt.toml;						\
-	    mv tt.toml pyproject.toml;					\
-	fi
-=======
-	@cat pyproject.toml | sed 									\
 		-e 's/"data-prep-toolkit-ray\(..\).*",/"data-prep-toolkit-ray\1$(DPK_LIB_VERSION)",/' 	\
 		-e 's/"data-prep-toolkit-spark\(..\).*",/"data-prep-toolkit-spark\1$(DPK_LIB_VERSION)",/' 	\
 		-e 's/"data-prep-toolkit-kfp\([=><][=><]\).*",/"data-prep-toolkit-kfp\1$(DPK_LIB_KFP_VERSION)",/' 	\
 		-e 's/"data-prep-toolkit\([=><][=><]\).*",/"data-prep-toolkit\1$(DPK_LIB_VERSION)",/' 		\
 		-e 's/"ray\[default\]\([=><][=><]\).*",/"ray\[default\]\1$(RAY)",/'				\
 		-e 's/"data-prep-toolkit-kfp-shared\(..\).*",/"data-prep-toolkit-kfp-shared\1$(DPK_LIB_KFP_VERSION)",/'     \
-		> tt.toml
-	mv tt.toml pyproject.toml
->>>>>>> 3c05055a
+		> tt.toml;				\
+	    mv tt.toml pyproject.toml;			\
+	 fi
 
 # Build the distribution, usually in preparation for publishing using ith the .defaults.publish-dist  target
 .PHONY: .defaults.build-dist 
