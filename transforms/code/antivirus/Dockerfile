--- conflicted
+++ resolved
@@ -32,9 +32,6 @@
     && rm -rf requirements.txt .cache/pip
 
 COPY src/*_transform.py  ./
-<<<<<<< HEAD
-ENV PYTHONPATH /home/ray
-=======
 ENV PYTHONPATH /home/ray
 
 CMD ["/bin/bash", "-c", "clamd --foreground"]# Install code to enable testing on the image.
@@ -45,5 +42,4 @@
 USER root
 RUN chown -R ray /home/ray/test
 RUN chown -R ray /home/ray/test-data
-USER ray
->>>>>>> 6194153c
+USER ray