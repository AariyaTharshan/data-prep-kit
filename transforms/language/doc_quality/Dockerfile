--- conflicted
+++ resolved
@@ -5,14 +5,9 @@
 
 # Add packages needed to install kenlm
 USER root
-<<<<<<< HEAD
 RUN apt-get update
 RUN apt-get install -y software-properties-common
 RUN apt-get install -y build-essential
-=======
-RUN apt update && \
-    apt install cmake -y
->>>>>>> b61b2a8e
 USER ray
 RUN pip install --no-cache-dir https://github.com/kpu/kenlm/archive/master.zip
 
@@ -23,16 +18,9 @@
 RUN rm requirements.txt
 
 # Copy the model files into the "lm_sp" directory
-RUN mkdir lm_sp
-<<<<<<< HEAD
-COPY lm_sp/ lm_sp/
+COPY lm_sp/  lm_sp/
 
 COPY ldnoobw/ ldnoobw/
-=======
-COPY lm_sp/ /lm_sp/
-
-COPY ldnoobw/ /ldnoobw/
->>>>>>> b61b2a8e
 
 COPY ./src/doc_quality_transform.py .
 COPY ./src/doc_quality_utils.py .
@@ -42,11 +30,7 @@
 COPY ./src/perplexity.py .
 
 USER root
-<<<<<<< HEAD
 RUN apt remove build-essential -y
-=======
-RUN apt remove cmake -y
->>>>>>> b61b2a8e
 USER ray
 
 ENV PYTHONPATH /home/ray