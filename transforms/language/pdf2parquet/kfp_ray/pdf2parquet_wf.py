--- conflicted
+++ resolved
@@ -49,14 +49,9 @@
         "data_s3_config": data_s3_config,
         "data_max_files": data_max_files,
         "data_num_samples": data_num_samples,
-<<<<<<< HEAD
+        "data_files_to_use": data_files_to_use,
         "runtime_num_workers": KFPUtils.default_compute_execution_params(str(worker_options), str(actor_options)),
         "runtime_worker_options": str(actor_options),
-=======
-        "data_files_to_use": data_files_to_use,
-        "runtime_num_workers": KFPUtils.default_compute_execution_params(worker_options, actor_options),
-        "runtime_worker_options": actor_options,
->>>>>>> c21ef4e6
         "runtime_pipeline_id": runtime_pipeline_id,
         "runtime_job_id": runtime_job_id,
         "runtime_code_location": str(runtime_code_location),
@@ -107,14 +102,8 @@
     # Ray cluster
     ray_name: str = "pdf2parquet-kfp-ray",  # name of Ray cluster
     # Add image_pull_secret and image_pull_policy to ray workers if needed
-<<<<<<< HEAD
     ray_head_options: dict = {"cpu": 1, "memory": 4, "image": task_image},
     ray_worker_options: dict = {"replicas": 2, "max_replicas": 2, "min_replicas": 2, "cpu": 2, "memory": 4, "image": task_image},
-=======
-    ray_head_options: str = '{"cpu": 4, "memory": 4, "image": "' + task_image + '" }',
-    ray_worker_options: str = '{"replicas": 2, "max_replicas": 2, "min_replicas": 2, "cpu": 5, "memory": 12, '
-    '"image": "' + task_image + '"}',
->>>>>>> c21ef4e6
     server_url: str = "http://kuberay-apiserver-service.kuberay.svc.cluster.local:8888",
     # data access
     data_s3_config: str = "{'input_folder': 'test/pdf2parquet/input/', 'output_folder': 'test/pdf2parquet/output/'}",
@@ -123,11 +112,7 @@
     data_num_samples: int = -1,
     data_files_to_use: str = "['.pdf']",
     # orchestrator
-<<<<<<< HEAD
-    runtime_actor_options: dict = {'num_cpus': 0.8},
-=======
-    runtime_actor_options: str = "{'num_cpus': 4}",
->>>>>>> c21ef4e6
+    runtime_actor_options: dict = {'num_cpus': 4},
     runtime_pipeline_id: str = "pipeline_id",
     runtime_code_location: dict = {'github': 'github', 'commit_hash': '12345', 'path': 'path'},
     # pdf2parquet parameters
