--- conflicted
+++ resolved
@@ -545,8 +545,7 @@
                   f"required memory {actor_memory}, available {cluster_memory}")
             sys.exit(1)
         # return the minimum of two
-<<<<<<< HEAD
-        return n_workers
+        return str(n_actors)
 
     @staticmethod
     def default_compute_execution_params2(
@@ -602,6 +601,3 @@
                     ),
                 )
             )
-=======
-        return str(n_actors)
->>>>>>> 50482797
